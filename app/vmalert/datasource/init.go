package datasource

import (
	"flag"
	"fmt"
	"github.com/VictoriaMetrics/VictoriaMetrics/lib/auth"
	"github.com/VictoriaMetrics/VictoriaMetrics/lib/logger"
	"net/http"
	"net/url"
	"time"

	"github.com/VictoriaMetrics/VictoriaMetrics/app/vmalert/utils"
	"github.com/VictoriaMetrics/VictoriaMetrics/lib/flagutil"
	"github.com/VictoriaMetrics/VictoriaMetrics/lib/httputils"
	"github.com/VictoriaMetrics/VictoriaMetrics/lib/logger"
)

var (
	addr = flag.String("datasource.url", "", "Datasource compatible with Prometheus HTTP API. It can be single node VictoriaMetrics or vmselect URL. Required parameter. "+
		"E.g. http://127.0.0.1:8428 . See also -remoteRead.disablePathAppend and -datasource.showURL")
	appendTypePrefix  = flag.Bool("datasource.appendTypePrefix", false, "Whether to add type prefix to -datasource.url based on the query type. Set to true if sending different query types to the vmselect URL.")
	showDatasourceURL = flag.Bool("datasource.showURL", false, "Whether to avoid stripping sensitive information such as auth headers or passwords from URLs in log messages or UI and exported metrics. "+
		"It is hidden by default, since it can contain sensitive info such as auth key")

	headers = flag.String("datasource.headers", "", "Optional HTTP extraHeaders to send with each request to the corresponding -datasource.url. "+
		"For example, -datasource.headers='My-Auth:foobar' would send 'My-Auth: foobar' HTTP header with every request to the corresponding -datasource.url. "+
		"Multiple headers must be delimited by '^^': -datasource.headers='header1:value1^^header2:value2'")

	basicAuthUsername     = flag.String("datasource.basicAuth.username", "", "Optional basic auth username for -datasource.url")
	basicAuthPassword     = flag.String("datasource.basicAuth.password", "", "Optional basic auth password for -datasource.url")
	basicAuthPasswordFile = flag.String("datasource.basicAuth.passwordFile", "", "Optional path to basic auth password to use for -datasource.url")

	bearerToken     = flag.String("datasource.bearerToken", "", "Optional bearer auth token to use for -datasource.url.")
	bearerTokenFile = flag.String("datasource.bearerTokenFile", "", "Optional path to bearer token file to use for -datasource.url.")

	tlsInsecureSkipVerify = flag.Bool("datasource.tlsInsecureSkipVerify", false, "Whether to skip tls verification when connecting to -datasource.url")
	tlsCertFile           = flag.String("datasource.tlsCertFile", "", "Optional path to client-side TLS certificate file to use when connecting to -datasource.url")
	tlsKeyFile            = flag.String("datasource.tlsKeyFile", "", "Optional path to client-side TLS certificate key to use when connecting to -datasource.url")
	tlsCAFile             = flag.String("datasource.tlsCAFile", "", `Optional path to TLS CA file to use for verifying connections to -datasource.url. By default, system CA is used`)
	tlsServerName         = flag.String("datasource.tlsServerName", "", `Optional TLS server name to use for connections to -datasource.url. By default, the server name from -datasource.url is used`)

	oauth2ClientID         = flag.String("datasource.oauth2.clientID", "", "Optional OAuth2 clientID to use for -datasource.url")
	oauth2ClientSecret     = flag.String("datasource.oauth2.clientSecret", "", "Optional OAuth2 clientSecret to use for -datasource.url")
	oauth2ClientSecretFile = flag.String("datasource.oauth2.clientSecretFile", "", "Optional OAuth2 clientSecretFile to use for -datasource.url")
	oauth2EndpointParams   = flag.String("datasource.oauth2.endpointParams", "", "Optional OAuth2 endpoint parameters to use for -datasource.url . "+
		`The endpoint parameters must be set in JSON format: {"param1":"value1",...,"paramN":"valueN"}`)
	oauth2TokenURL = flag.String("datasource.oauth2.tokenUrl", "", "Optional OAuth2 tokenURL to use for -datasource.url")
	oauth2Scopes   = flag.String("datasource.oauth2.scopes", "", "Optional OAuth2 scopes to use for -datasource.url. Scopes must be delimited by ';'")

	lookBack = flag.Duration("datasource.lookback", 0, `Will be deprecated soon, please adjust "-search.latencyOffset"  at datasource side `+
		`or specify "latency_offset" in rule group's params. Lookback defines how far into the past to look when evaluating queries. `+
		`For example, if the datasource.lookback=5m then param "time" with value now()-5m will be added to every query.`)
	queryStep = flag.Duration("datasource.queryStep", 5*time.Minute, "How far a value can fallback to when evaluating queries. "+
		"For example, if -datasource.queryStep=15s then param \"step\" with value \"15s\" will be added to every query. "+
		"If set to 0, rule's evaluation interval will be used instead.")
	queryTimeAlignment = flag.Bool("datasource.queryTimeAlignment", true, `Deprecated: please use "eval_alignment" in rule group instead. `+
		`Whether to align "time" parameter with evaluation interval. `+
		"Alignment supposed to produce deterministic results despite number of vmalert replicas or time they were started. "+
		"See more details at https://github.com/VictoriaMetrics/VictoriaMetrics/pull/1257")
	maxIdleConnections = flag.Int("datasource.maxIdleConnections", 100, `Defines the number of idle (keep-alive connections) to each configured datasource. Consider setting this value equal to the value: groups_total * group.concurrency. Too low a value may result in a high number of sockets in TIME_WAIT state.`)
	disableKeepAlive   = flag.Bool("datasource.disableKeepAlive", false, `Whether to disable long-lived connections to the datasource. `+
		`If true, disables HTTP keep-alives and will only use the connection to the server for a single HTTP request.`)
	roundDigits = flag.Int("datasource.roundDigits", 0, `Adds "round_digits" GET param to datasource requests. `+
		`In VM "round_digits" limits the number of digits after the decimal point in response values.`)
	Suffix           string
	BaseURL          string
	DefaultAuthToken *auth.Token
)

// InitSecretFlags must be called after flag.Parse and before any logging
func InitSecretFlags() {
	if !*showDatasourceURL {
		flagutil.RegisterSecretFlag("datasource.url")
	}
}

// ShowDatasourceURL whether to show -datasource.url with sensitive information
func ShowDatasourceURL() bool {
	return *showDatasourceURL
}

// Param represents an HTTP GET param
type Param struct {
	Key, Value string
}

// Init creates a Querier from provided flag values.
// Provided extraParams will be added as GET params for
// each request.
func Init(extraParams url.Values) (QuerierBuilder, error) {
	if *addr == "" {
		return nil, fmt.Errorf("datasource.url is empty")
	}
	if !*queryTimeAlignment {
		logger.Warnf("flag `-datasource.queryTimeAlignment` is deprecated and will be removed in next releases. Please use `eval_alignment` in rule group instead.")
	}
	if *lookBack != 0 {
		logger.Warnf("flag `-datasource.lookback` will be deprecated soon. Please use `-rule.evalDelay` command-line flag instead. See https://github.com/VictoriaMetrics/VictoriaMetrics/issues/5155 for details.")
	}

<<<<<<< HEAD
	var err error
	BaseURL, Suffix, DefaultAuthToken, err = utils.ParseURL(*addr)
	if err != nil {
		return nil, fmt.Errorf("wrong format of datasource.url: %v", *addr)
	} else {
		logger.Infof("DEBUG BaseURL = %s, Suffix = %s, DefaultAuthToken = [%d:%d]", BaseURL, Suffix, DefaultAuthToken.AccountID, DefaultAuthToken.ProjectID)
	}

	tr, err := utils.Transport(*addr, *tlsCertFile, *tlsKeyFile, *tlsCAFile, *tlsServerName, *tlsInsecureSkipVerify)
=======
	tr, err := httputils.Transport(*addr, *tlsCertFile, *tlsKeyFile, *tlsCAFile, *tlsServerName, *tlsInsecureSkipVerify)
>>>>>>> 8f6063db
	if err != nil {
		return nil, fmt.Errorf("failed to create transport: %w", err)
	}
	tr.DisableKeepAlives = *disableKeepAlive
	tr.MaxIdleConnsPerHost = *maxIdleConnections
	if tr.MaxIdleConns != 0 && tr.MaxIdleConns < tr.MaxIdleConnsPerHost {
		tr.MaxIdleConns = tr.MaxIdleConnsPerHost
	}

	if extraParams == nil {
		extraParams = url.Values{}
	}
	if *roundDigits > 0 {
		extraParams.Set("round_digits", fmt.Sprintf("%d", *roundDigits))
	}

	endpointParams, err := flagutil.ParseJSONMap(*oauth2EndpointParams)
	if err != nil {
		return nil, fmt.Errorf("cannot parse JSON for -datasource.oauth2.endpointParams=%s: %w", *oauth2EndpointParams, err)
	}
	authCfg, err := utils.AuthConfig(
		utils.WithBasicAuth(*basicAuthUsername, *basicAuthPassword, *basicAuthPasswordFile),
		utils.WithBearer(*bearerToken, *bearerTokenFile),
		utils.WithOAuth(*oauth2ClientID, *oauth2ClientSecret, *oauth2ClientSecretFile, *oauth2TokenURL, *oauth2Scopes, endpointParams),
		utils.WithHeaders(*headers))
	if err != nil {
		return nil, fmt.Errorf("failed to configure auth: %w", err)
	}
	_, err = authCfg.GetAuthHeader()
	if err != nil {
		return nil, fmt.Errorf("failed to set request auth header to datasource %q: %w", *addr, err)
	}

	return &VMStorage{
		c:                &http.Client{Transport: tr},
		authCfg:          authCfg,
		baseURL:          BaseURL,
		suffix:           Suffix,
		appendTypePrefix: *appendTypePrefix,
		lookBack:         *lookBack,
		queryStep:        *queryStep,
		dataSourceType:   datasourcePrometheus,
		extraParams:      extraParams,
	}, nil
}<|MERGE_RESOLUTION|>--- conflicted
+++ resolved
@@ -98,7 +98,6 @@
 		logger.Warnf("flag `-datasource.lookback` will be deprecated soon. Please use `-rule.evalDelay` command-line flag instead. See https://github.com/VictoriaMetrics/VictoriaMetrics/issues/5155 for details.")
 	}
 
-<<<<<<< HEAD
 	var err error
 	BaseURL, Suffix, DefaultAuthToken, err = utils.ParseURL(*addr)
 	if err != nil {
@@ -107,10 +106,7 @@
 		logger.Infof("DEBUG BaseURL = %s, Suffix = %s, DefaultAuthToken = [%d:%d]", BaseURL, Suffix, DefaultAuthToken.AccountID, DefaultAuthToken.ProjectID)
 	}
 
-	tr, err := utils.Transport(*addr, *tlsCertFile, *tlsKeyFile, *tlsCAFile, *tlsServerName, *tlsInsecureSkipVerify)
-=======
 	tr, err := httputils.Transport(*addr, *tlsCertFile, *tlsKeyFile, *tlsCAFile, *tlsServerName, *tlsInsecureSkipVerify)
->>>>>>> 8f6063db
 	if err != nil {
 		return nil, fmt.Errorf("failed to create transport: %w", err)
 	}
