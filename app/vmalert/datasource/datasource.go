package datasource

import (
	"bytes"
	"context"
	"github.com/VictoriaMetrics/VictoriaMetrics/lib/auth"
	"net/http"
	"net/url"
	"sort"
	"strconv"
	"time"
)

// Querier interface wraps Query and QueryRange methods
type Querier interface {
	// Query executes instant request with the given query at the given ts.
	// It returns list of Metric in response, the http.Request used for sending query
	// and error if any. Returned http.Request can't be reused and its body is already read.
	// Query should stop once ctx is cancelled.
<<<<<<< HEAD
	Query(ctx context.Context, at *auth.Token, query string, ts time.Time) ([]Metric, *http.Request, error)
	// QueryRange executes range request with the given query on the given time range.
	// It returns list of Metric in response and error if any.
	// QueryRange should stop once ctx is cancelled.
	QueryRange(ctx context.Context, at *auth.Token, query string, from, to time.Time) ([]Metric, error)
=======
	Query(ctx context.Context, query string, ts time.Time) (Result, *http.Request, error)
	// QueryRange executes range request with the given query on the given time range.
	// It returns list of Metric in response and error if any.
	// QueryRange should stop once ctx is cancelled.
	QueryRange(ctx context.Context, query string, from, to time.Time) (Result, error)
}

// Result represents expected response from the datasource
type Result struct {
	// Data contains list of received Metric
	Data []Metric
	// SeriesFetched contains amount of time series processed by datasource
	// during query evaluation.
	// If nil, then this feature is not supported by the datasource.
	// SeriesFetched is supported by VictoriaMetrics since v1.90.
	SeriesFetched *int
>>>>>>> 8f6063db
}

// QuerierBuilder builds Querier with given params.
type QuerierBuilder interface {
	// BuildWithParams creates a new Querier object with the given params
	BuildWithParams(params QuerierParams) Querier
}

// QuerierParams params for Querier.
type QuerierParams struct {
	DataSourceType     string
	EvaluationInterval time.Duration
	QueryParams        url.Values
	Headers            map[string]string
	Debug              bool
}

// Metric is the basic entity which should be return by datasource
type Metric struct {
	Labels     []Label
	Timestamps []int64
	Values     []float64
}

// SetLabel adds or updates existing one label
// by the given key and label
func (m *Metric) SetLabel(key, value string) {
	for i, l := range m.Labels {
		if l.Name == key {
			m.Labels[i].Value = value
			return
		}
	}
	m.AddLabel(key, value)
}

// SetLabels sets the given map as Metric labels
func (m *Metric) SetLabels(ls map[string]string) {
	var i int
	m.Labels = make([]Label, len(ls))
	for k, v := range ls {
		m.Labels[i] = Label{
			Name:  k,
			Value: v,
		}
		i++
	}
}

// AddLabel appends the given label to the label set
func (m *Metric) AddLabel(key, value string) {
	m.Labels = append(m.Labels, Label{Name: key, Value: value})
}

// DelLabel deletes the given label from the label set
func (m *Metric) DelLabel(key string) {
	for i, l := range m.Labels {
		if l.Name == key {
			m.Labels = append(m.Labels[:i], m.Labels[i+1:]...)
		}
	}
}

// Label returns the given label value.
// If label is missing empty string will be returned
func (m *Metric) Label(key string) string {
	for _, l := range m.Labels {
		if l.Name == key {
			return l.Value
		}
	}
	return ""
}

// Label represents metric's label
type Label struct {
	Name  string
	Value string
}

// Labels is collection of Label
type Labels []Label

func (ls Labels) Len() int           { return len(ls) }
func (ls Labels) Swap(i, j int)      { ls[i], ls[j] = ls[j], ls[i] }
func (ls Labels) Less(i, j int) bool { return ls[i].Name < ls[j].Name }

func (ls Labels) String() string {
	var b bytes.Buffer

	b.WriteByte('{')
	for i, l := range ls {
		if i > 0 {
			b.WriteByte(',')
			b.WriteByte(' ')
		}
		b.WriteString(l.Name)
		b.WriteByte('=')
		b.WriteString(strconv.Quote(l.Value))
	}
	b.WriteByte('}')
	return b.String()
}

// LabelCompare return negative if a is less than b, return 0 if they are the same
// eg.
// a=[]Label{{Name: "a", Value: "1"}},b=[]Label{{Name: "b", Value: "1"}}, return -1
// a=[]Label{{Name: "a", Value: "2"}},b=[]Label{{Name: "a", Value: "1"}}, return 1
// a=[]Label{{Name: "a", Value: "1"}},b=[]Label{{Name: "a", Value: "1"}}, return 0
func LabelCompare(a, b Labels) int {
	l := len(a)
	if len(b) < l {
		l = len(b)
	}

	for i := 0; i < l; i++ {
		if a[i].Name != b[i].Name {
			if a[i].Name < b[i].Name {
				return -1
			}
			return 1
		}
		if a[i].Value != b[i].Value {
			if a[i].Value < b[i].Value {
				return -1
			}
			return 1
		}
	}
	// if all labels so far were in common, the set with fewer labels comes first.
	return len(a) - len(b)
}

// ConvertToLabels convert map to Labels
func ConvertToLabels(m map[string]string) (labelset Labels) {
	for k, v := range m {
		labelset = append(labelset, Label{
			Name:  k,
			Value: v,
		})
	}
	// sort label
	sort.Slice(labelset, func(i, j int) bool { return labelset[i].Name < labelset[j].Name })
	return
}<|MERGE_RESOLUTION|>--- conflicted
+++ resolved
@@ -17,18 +17,11 @@
 	// It returns list of Metric in response, the http.Request used for sending query
 	// and error if any. Returned http.Request can't be reused and its body is already read.
 	// Query should stop once ctx is cancelled.
-<<<<<<< HEAD
-	Query(ctx context.Context, at *auth.Token, query string, ts time.Time) ([]Metric, *http.Request, error)
+	Query(ctx context.Context, query string, ts time.Time, at *auth.Token) (Result, *http.Request, error)
 	// QueryRange executes range request with the given query on the given time range.
 	// It returns list of Metric in response and error if any.
 	// QueryRange should stop once ctx is cancelled.
-	QueryRange(ctx context.Context, at *auth.Token, query string, from, to time.Time) ([]Metric, error)
-=======
-	Query(ctx context.Context, query string, ts time.Time) (Result, *http.Request, error)
-	// QueryRange executes range request with the given query on the given time range.
-	// It returns list of Metric in response and error if any.
-	// QueryRange should stop once ctx is cancelled.
-	QueryRange(ctx context.Context, query string, from, to time.Time) (Result, error)
+	QueryRange(ctx context.Context, query string, from, to time.Time, at *auth.Token) (Result, error)
 }
 
 // Result represents expected response from the datasource
@@ -40,7 +33,6 @@
 	// If nil, then this feature is not supported by the datasource.
 	// SeriesFetched is supported by VictoriaMetrics since v1.90.
 	SeriesFetched *int
->>>>>>> 8f6063db
 }
 
 // QuerierBuilder builds Querier with given params.
