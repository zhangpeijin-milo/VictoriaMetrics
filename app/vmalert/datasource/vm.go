package datasource

import (
	"context"
	"errors"
	"fmt"
	"github.com/VictoriaMetrics/VictoriaMetrics/lib/auth"
	"io"
	"net/http"
	"net/url"
	"time"

	"github.com/VictoriaMetrics/VictoriaMetrics/lib/logger"
	"github.com/VictoriaMetrics/VictoriaMetrics/lib/promauth"
)

type datasourceType string

const (
	datasourcePrometheus datasourceType = "prometheus"
	datasourceGraphite   datasourceType = "graphite"
)

func toDatasourceType(s string) datasourceType {
	if s == string(datasourceGraphite) {
		return datasourceGraphite
	}
	return datasourcePrometheus
}

// VMStorage represents vmstorage entity with ability to read and write metrics
// WARN: when adding a new field, remember to update Clone() method.
type VMStorage struct {
	c       *http.Client
	authCfg *promauth.Config

	baseURL string
	suffix  string

	appendTypePrefix bool
	lookBack         time.Duration
	queryStep        time.Duration
	dataSourceType   datasourceType

	// evaluationInterval will help setting request's `step` param.
	evaluationInterval time.Duration
	// extraParams contains params to be attached to each HTTP request
	extraParams url.Values
	// extraHeaders are headers to be attached to each HTTP request
	extraHeaders []keyValue

	// whether to print additional log messages
	// for each sent request
	debug bool
}

type keyValue struct {
	key   string
	value string
}

// Clone makes clone of VMStorage, shares http client.
func (s *VMStorage) Clone() *VMStorage {
	ns := &VMStorage{
		c:                s.c,
		authCfg:          s.authCfg,
<<<<<<< HEAD
		baseURL:          s.baseURL,
		suffix:           s.suffix,
=======
		datasourceURL:    s.datasourceURL,
		appendTypePrefix: s.appendTypePrefix,
>>>>>>> 8f6063db
		lookBack:         s.lookBack,
		queryStep:        s.queryStep,

		dataSourceType:     s.dataSourceType,
		evaluationInterval: s.evaluationInterval,

		// init map so it can be populated below
		extraParams: url.Values{},

		debug: s.debug,
	}
	if len(s.extraHeaders) > 0 {
		ns.extraHeaders = make([]keyValue, len(s.extraHeaders))
		copy(ns.extraHeaders, s.extraHeaders)
	}
	for k, v := range s.extraParams {
		ns.extraParams[k] = v
	}

	return ns
}

// ApplyParams - changes given querier params.
func (s *VMStorage) ApplyParams(params QuerierParams) *VMStorage {
	s.dataSourceType = toDatasourceType(params.DataSourceType)
	s.evaluationInterval = params.EvaluationInterval
	if params.QueryParams != nil {
		if s.extraParams == nil {
			s.extraParams = url.Values{}
		}
		for k, vl := range params.QueryParams {
			// custom query params are prior to default ones
			if s.extraParams.Has(k) {
				s.extraParams.Del(k)
			}
			for _, v := range vl {
				// don't use .Set() instead of Del/Add since it is allowed
				// for GET params to be duplicated
				// see https://github.com/VictoriaMetrics/VictoriaMetrics/issues/4908
				s.extraParams.Add(k, v)
			}
		}
	}
	if params.Headers != nil {
		for key, value := range params.Headers {
			kv := keyValue{key: key, value: value}
			s.extraHeaders = append(s.extraHeaders, kv)
		}
	}
	s.debug = params.Debug
	return s
}

// BuildWithParams - implements interface.
func (s *VMStorage) BuildWithParams(params QuerierParams) Querier {
	return s.Clone().ApplyParams(params)
}

// NewVMStorage is a constructor for VMStorage
func NewVMStorage(baseURL, suffix string, authCfg *promauth.Config, lookBack time.Duration, queryStep time.Duration, appendTypePrefix bool, c *http.Client) *VMStorage {
	return &VMStorage{
		c:                c,
		authCfg:          authCfg,
		baseURL:          baseURL,
		suffix:           suffix,
		appendTypePrefix: appendTypePrefix,
		lookBack:         lookBack,
		queryStep:        queryStep,
		dataSourceType:   datasourcePrometheus,
		extraParams:      url.Values{},
	}
}

// Query executes the given query and returns parsed response
<<<<<<< HEAD
func (s *VMStorage) Query(ctx context.Context, at *auth.Token, query string, ts time.Time) ([]Metric, *http.Request, error) {
	req, err := s.newRequestPOST(at)
=======
func (s *VMStorage) Query(ctx context.Context, query string, ts time.Time) (Result, *http.Request, error) {
	req, err := s.newQueryRequest(ctx, query, ts)
>>>>>>> 8f6063db
	if err != nil {
		return Result{}, nil, err
	}
<<<<<<< HEAD

	switch s.dataSourceType {
	case "", datasourcePrometheus:
		s.setPrometheusInstantReqParams(req, query, ts)
	case datasourceGraphite:
		s.setGraphiteReqParams(req, query, ts)
	default:
		return nil, nil, fmt.Errorf("engine not found: %q", s.dataSourceType)
	}

	//logger.Infof("VMStorage.Query url=%s", req.URL)
	resp, err := s.do(ctx, req)
=======
	resp, err := s.do(req)
>>>>>>> 8f6063db
	if err != nil {
		if !errors.Is(err, io.EOF) && !errors.Is(err, io.ErrUnexpectedEOF) {
			// Return unexpected error to the caller.
			return Result{}, nil, err
		}
		// Something in the middle between client and datasource might be closing
		// the connection. So we do a one more attempt in hope request will succeed.
		req, err = s.newQueryRequest(ctx, query, ts)
		if err != nil {
			return Result{}, nil, fmt.Errorf("second attempt: %w", err)
		}
		resp, err = s.do(req)
		if err != nil {
			return Result{}, nil, fmt.Errorf("second attempt: %w", err)
		}
	}

	// Process the received response.
	parseFn := parsePrometheusResponse
	if s.dataSourceType != datasourcePrometheus {
		parseFn = parseGraphiteResponse
	}
	result, err := parseFn(req, resp)
	_ = resp.Body.Close()
	return result, req, err
}

// QueryRange executes the given query on the given time range.
// For Prometheus type see https://prometheus.io/docs/prometheus/latest/querying/api/#range-queries
// Graphite type isn't supported.
<<<<<<< HEAD
func (s *VMStorage) QueryRange(ctx context.Context, at *auth.Token, query string, start, end time.Time) ([]Metric, error) {
	if s.dataSourceType != datasourcePrometheus {
		return nil, fmt.Errorf("%q is not supported for QueryRange", s.dataSourceType)
	}
	req, err := s.newRequestPOST(at)
	if err != nil {
		return nil, err
=======
func (s *VMStorage) QueryRange(ctx context.Context, query string, start, end time.Time) (res Result, err error) {
	if s.dataSourceType != datasourcePrometheus {
		return res, fmt.Errorf("%q is not supported for QueryRange", s.dataSourceType)
>>>>>>> 8f6063db
	}
	if start.IsZero() {
		return res, fmt.Errorf("start param is missing")
	}
	if end.IsZero() {
		return res, fmt.Errorf("end param is missing")
	}
<<<<<<< HEAD
	s.setPrometheusRangeReqParams(req, query, start, end)
	logger.Infof("VMStorage.QueryRange url=%s", req.URL)

	resp, err := s.do(ctx, req)
=======
	req, err := s.newQueryRangeRequest(ctx, query, start, end)
>>>>>>> 8f6063db
	if err != nil {
		return res, err
	}
	resp, err := s.do(req)
	if err != nil {
		if !errors.Is(err, io.EOF) && !errors.Is(err, io.ErrUnexpectedEOF) {
			// Return unexpected error to the caller.
			return res, err
		}
		// Something in the middle between client and datasource might be closing
		// the connection. So we do a one more attempt in hope request will succeed.
		req, err = s.newQueryRangeRequest(ctx, query, start, end)
		if err != nil {
			return res, fmt.Errorf("second attempt: %w", err)
		}
		resp, err = s.do(req)
		if err != nil {
			return res, fmt.Errorf("second attempt: %w", err)
		}
	}

	// Process the received response.
	res, err = parsePrometheusResponse(req, resp)
	_ = resp.Body.Close()
	return res, err
}

func (s *VMStorage) do(req *http.Request) (*http.Response, error) {
	ru := req.URL.Redacted()
	if *showDatasourceURL {
		ru = req.URL.String()
	}
	if s.debug {
		logger.Infof("DEBUG datasource request: executing %s request with params %q", req.Method, ru)
	}
	resp, err := s.c.Do(req)
	if err != nil {
		return nil, fmt.Errorf("error getting response from %s: %w", ru, err)
	}
	if resp.StatusCode != http.StatusOK {
		body, _ := io.ReadAll(resp.Body)
		_ = resp.Body.Close()
		return nil, fmt.Errorf("unexpected response code %d for %s. Response body %s", resp.StatusCode, ru, body)
	}
	return resp, nil
}

<<<<<<< HEAD
func (s *VMStorage) newRequestPOST(at *auth.Token) (*http.Request, error) {
	requestURL := fmt.Sprintf("%s/%s/%s", BaseURL, at.String(), Suffix)
	req, err := http.NewRequest("POST", requestURL, nil)
=======
func (s *VMStorage) newQueryRangeRequest(ctx context.Context, query string, start, end time.Time) (*http.Request, error) {
	req, err := s.newRequest(ctx)
	if err != nil {
		return nil, fmt.Errorf("cannot create query_range request to datasource %q: %w", s.datasourceURL, err)
	}
	s.setPrometheusRangeReqParams(req, query, start, end)
	return req, nil
}

func (s *VMStorage) newQueryRequest(ctx context.Context, query string, ts time.Time) (*http.Request, error) {
	req, err := s.newRequest(ctx)
	if err != nil {
		return nil, fmt.Errorf("cannot create query request to datasource %q: %w", s.datasourceURL, err)
	}
	switch s.dataSourceType {
	case "", datasourcePrometheus:
		s.setPrometheusInstantReqParams(req, query, ts)
	case datasourceGraphite:
		s.setGraphiteReqParams(req, query, ts)
	default:
		logger.Panicf("BUG: engine not found: %q", s.dataSourceType)
	}
	return req, nil
}

func (s *VMStorage) newRequest(ctx context.Context) (*http.Request, error) {
	req, err := http.NewRequestWithContext(ctx, http.MethodPost, s.datasourceURL, nil)
>>>>>>> 8f6063db
	if err != nil {
		logger.Panicf("BUG: unexpected error from http.NewRequest(%q): %s", s.datasourceURL, err)
	}
	req.Header.Set("Content-Type", "application/json")
	if s.authCfg != nil {
		err = s.authCfg.SetHeaders(req, true)
		if err != nil {
			return nil, err
		}
	}
	for _, h := range s.extraHeaders {
		req.Header.Set(h.key, h.value)
	}
	return req, nil
}<|MERGE_RESOLUTION|>--- conflicted
+++ resolved
@@ -64,13 +64,9 @@
 	ns := &VMStorage{
 		c:                s.c,
 		authCfg:          s.authCfg,
-<<<<<<< HEAD
 		baseURL:          s.baseURL,
 		suffix:           s.suffix,
-=======
-		datasourceURL:    s.datasourceURL,
 		appendTypePrefix: s.appendTypePrefix,
->>>>>>> 8f6063db
 		lookBack:         s.lookBack,
 		queryStep:        s.queryStep,
 
@@ -145,32 +141,12 @@
 }
 
 // Query executes the given query and returns parsed response
-<<<<<<< HEAD
-func (s *VMStorage) Query(ctx context.Context, at *auth.Token, query string, ts time.Time) ([]Metric, *http.Request, error) {
-	req, err := s.newRequestPOST(at)
-=======
-func (s *VMStorage) Query(ctx context.Context, query string, ts time.Time) (Result, *http.Request, error) {
-	req, err := s.newQueryRequest(ctx, query, ts)
->>>>>>> 8f6063db
+func (s *VMStorage) Query(ctx context.Context, query string, ts time.Time, at *auth.Token) (Result, *http.Request, error) {
+	req, err := s.newQueryRequest(ctx, query, ts, at)
 	if err != nil {
 		return Result{}, nil, err
 	}
-<<<<<<< HEAD
-
-	switch s.dataSourceType {
-	case "", datasourcePrometheus:
-		s.setPrometheusInstantReqParams(req, query, ts)
-	case datasourceGraphite:
-		s.setGraphiteReqParams(req, query, ts)
-	default:
-		return nil, nil, fmt.Errorf("engine not found: %q", s.dataSourceType)
-	}
-
-	//logger.Infof("VMStorage.Query url=%s", req.URL)
-	resp, err := s.do(ctx, req)
-=======
 	resp, err := s.do(req)
->>>>>>> 8f6063db
 	if err != nil {
 		if !errors.Is(err, io.EOF) && !errors.Is(err, io.ErrUnexpectedEOF) {
 			// Return unexpected error to the caller.
@@ -201,19 +177,9 @@
 // QueryRange executes the given query on the given time range.
 // For Prometheus type see https://prometheus.io/docs/prometheus/latest/querying/api/#range-queries
 // Graphite type isn't supported.
-<<<<<<< HEAD
-func (s *VMStorage) QueryRange(ctx context.Context, at *auth.Token, query string, start, end time.Time) ([]Metric, error) {
-	if s.dataSourceType != datasourcePrometheus {
-		return nil, fmt.Errorf("%q is not supported for QueryRange", s.dataSourceType)
-	}
-	req, err := s.newRequestPOST(at)
-	if err != nil {
-		return nil, err
-=======
-func (s *VMStorage) QueryRange(ctx context.Context, query string, start, end time.Time) (res Result, err error) {
+func (s *VMStorage) QueryRange(ctx context.Context, query string, start, end time.Time, at *auth.Token) (res Result, err error) {
 	if s.dataSourceType != datasourcePrometheus {
 		return res, fmt.Errorf("%q is not supported for QueryRange", s.dataSourceType)
->>>>>>> 8f6063db
 	}
 	if start.IsZero() {
 		return res, fmt.Errorf("start param is missing")
@@ -221,14 +187,7 @@
 	if end.IsZero() {
 		return res, fmt.Errorf("end param is missing")
 	}
-<<<<<<< HEAD
-	s.setPrometheusRangeReqParams(req, query, start, end)
-	logger.Infof("VMStorage.QueryRange url=%s", req.URL)
-
-	resp, err := s.do(ctx, req)
-=======
 	req, err := s.newQueryRangeRequest(ctx, query, start, end)
->>>>>>> 8f6063db
 	if err != nil {
 		return res, err
 	}
@@ -276,12 +235,8 @@
 	return resp, nil
 }
 
-<<<<<<< HEAD
-func (s *VMStorage) newRequestPOST(at *auth.Token) (*http.Request, error) {
+func (s *VMStorage) newQueryRangeRequest(ctx context.Context, query string, start, end time.Time, at *auth.Token) (*http.Request, error) {
 	requestURL := fmt.Sprintf("%s/%s/%s", BaseURL, at.String(), Suffix)
-	req, err := http.NewRequest("POST", requestURL, nil)
-=======
-func (s *VMStorage) newQueryRangeRequest(ctx context.Context, query string, start, end time.Time) (*http.Request, error) {
 	req, err := s.newRequest(ctx)
 	if err != nil {
 		return nil, fmt.Errorf("cannot create query_range request to datasource %q: %w", s.datasourceURL, err)
@@ -307,8 +262,9 @@
 }
 
 func (s *VMStorage) newRequest(ctx context.Context) (*http.Request, error) {
-	req, err := http.NewRequestWithContext(ctx, http.MethodPost, s.datasourceURL, nil)
->>>>>>> 8f6063db
+	requestURL := fmt.Sprintf("%s/%s/%s", s.BaseURL, at.String(), s.Suffix)
+
+	req, err := http.NewRequestWithContext(ctx, http.MethodPost, requestURL, nil)
 	if err != nil {
 		logger.Panicf("BUG: unexpected error from http.NewRequest(%q): %s", s.datasourceURL, err)
 	}
