--- conflicted
+++ resolved
@@ -168,80 +168,4 @@
 		wg.Wait()
 	}
 	return nil
-<<<<<<< HEAD
-}
-
-func (g *Group) toAPI() APIGroup {
-	g.mu.RLock()
-	defer g.mu.RUnlock()
-
-	ag := APIGroup{
-		// encode as string to avoid rounding
-		ID: fmt.Sprintf("%d", g.ID()),
-
-		Name:           g.Name,
-		Type:           g.Type.String(),
-		File:           g.File,
-		Interval:       g.Interval.Seconds(),
-		LastEvaluation: g.LastEvaluation,
-		Concurrency:    g.Concurrency,
-		Params:         urlValuesToStrings(g.Params),
-		Headers:        headersToStrings(g.Headers),
-		Labels:         g.Labels,
-	}
-	ag.AuthToken = nil
-	if g.AuthToken != nil {
-		ag.AuthToken = &APIAuthToken{
-			AccountID: g.AuthToken.AccountID,
-			ProjectID: g.AuthToken.ProjectID,
-		}
-		logger.Infof("Group.toAPI ag.AuthToken=%s", g.AuthToken.String())
-	}
-	for _, r := range g.Rules {
-		ag.Rules = append(ag.Rules, r.ToAPI())
-	}
-	return ag
-}
-
-func urlValuesToStrings(values url.Values) []string {
-	if len(values) < 1 {
-		return nil
-	}
-
-	keys := make([]string, 0, len(values))
-	for k := range values {
-		keys = append(keys, k)
-	}
-	sort.Strings(keys)
-
-	var res []string
-	for _, k := range keys {
-		params := values[k]
-		for _, v := range params {
-			res = append(res, fmt.Sprintf("%s=%s", k, v))
-		}
-	}
-	return res
-}
-
-func headersToStrings(headers map[string]string) []string {
-	if len(headers) < 1 {
-		return nil
-	}
-
-	keys := make([]string, 0, len(headers))
-	for k := range headers {
-		keys = append(keys, k)
-	}
-	sort.Strings(keys)
-
-	var res []string
-	for _, k := range keys {
-		v := headers[k]
-		res = append(res, fmt.Sprintf("%s: %s", k, v))
-	}
-
-	return res
-=======
->>>>>>> 8f6063db
 }