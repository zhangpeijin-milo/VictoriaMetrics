package main

import (
	"fmt"
	"net/url"
	"sort"
	"strconv"
	"time"

	"github.com/VictoriaMetrics/VictoriaMetrics/app/vmalert/notifier"
	"github.com/VictoriaMetrics/VictoriaMetrics/app/vmalert/rule"
)

const (
	// ParamGroupID is group id key in url parameter
	paramGroupID = "group_id"
	// ParamAlertID is alert id key in url parameter
	paramAlertID = "alert_id"
	// ParamRuleID is rule id key in url parameter
	paramRuleID = "rule_id"
)

// apiAlert represents a notifier.AlertingRule state
// for WEB view
// https://github.com/prometheus/compliance/blob/main/alert_generator/specification.md#get-apiv1rules
type apiAlert struct {
	State       string            `json:"state"`
	Name        string            `json:"name"`
	Value       string            `json:"value"`
	Labels      map[string]string `json:"labels,omitempty"`
	Annotations map[string]string `json:"annotations"`
	ActiveAt    time.Time         `json:"activeAt"`

	// Additional fields

	// ID is an unique Alert's ID within a group
	ID string `json:"id"`
	// RuleID is an unique Rule's ID within a group
	RuleID string `json:"rule_id"`
	// GroupID is an unique Group's ID
	GroupID string `json:"group_id"`
	// Expression contains the PromQL/MetricsQL expression
	// for Rule's evaluation
	Expression string `json:"expression"`
	// SourceLink contains a link to a system which should show
	// why Alert was generated
	SourceLink string `json:"source"`
	// Restored shows whether Alert's state was restored on restart
	Restored bool `json:"restored"`
	// Stabilizing shows when firing state is kept because of
	// `keep_firing_for` instead of real alert
	Stabilizing bool `json:"stabilizing"`
}

// WebLink returns a link to the alert which can be used in UI.
func (aa *apiAlert) WebLink() string {
	return fmt.Sprintf("alert?%s=%s&%s=%s",
		paramGroupID, aa.GroupID, paramAlertID, aa.ID)
}

// APILink returns a link to the alert's JSON representation.
func (aa *apiAlert) APILink() string {
	return fmt.Sprintf("api/v1/alert?%s=%s&%s=%s",
		paramGroupID, aa.GroupID, paramAlertID, aa.ID)
}

// apiGroup represents Group for web view
// https://github.com/prometheus/compliance/blob/main/alert_generator/specification.md#get-apiv1rules
type apiGroup struct {
	// Name is the group name as present in the config
	Name string `json:"name"`
	// Rules contains both recording and alerting rules
	Rules []apiRule `json:"rules"`
	// Interval is the Group's evaluation interval in float seconds as present in the file.
	Interval float64 `json:"interval"`
	// LastEvaluation is the timestamp of the last time the Group was executed
	LastEvaluation time.Time `json:"lastEvaluation"`

	// Additional fields

	// Type shows the datasource type (prometheus or graphite) of the Group
	Type string `json:"type"`
	// ID is a unique Group ID
	ID string `json:"id"`
	// File contains a path to the file with Group's config
	File string `json:"file"`
	// Concurrency shows how many rules may be evaluated simultaneously
	Concurrency int `json:"concurrency"`
	// Params contains HTTP URL parameters added to each Rule's request
	Params []string `json:"params,omitempty"`
	// Headers contains HTTP headers added to each Rule's request
	Headers []string `json:"headers,omitempty"`
	// NotifierHeaders contains HTTP headers added to each alert request which will send to notifier
	NotifierHeaders []string `json:"notifier_headers,omitempty"`
	// Labels is a set of label value pairs, that will be added to every rule.
	Labels map[string]string `json:"labels,omitempty"`
<<<<<<< HEAD

	AuthToken *APIAuthToken `json:"auth_token"`
}

type APIAuthToken struct {
	AccountID uint32 `json:"account_id"`
	ProjectID uint32 `json:"project_id"`
=======
	// EvalOffset Group will be evaluated at the exact time offset on the range of [0...evaluationInterval]
	EvalOffset float64 `json:"eval_offset,omitempty"`
	// EvalDelay will adjust the `time` parameter of rule evaluation requests to compensate intentional query delay from datasource.
	EvalDelay float64 `json:"eval_delay,omitempty"`
>>>>>>> 8f6063db
}

// groupAlerts represents a group of alerts for WEB view
type groupAlerts struct {
	Group  apiGroup
	Alerts []*apiAlert
}

// apiRule represents a Rule for web view
// see https://github.com/prometheus/compliance/blob/main/alert_generator/specification.md#get-apiv1rules
type apiRule struct {
	// State must be one of these under following scenarios
	//  "pending": at least 1 alert in the rule in pending state and no other alert in firing ruleState.
	//  "firing": at least 1 alert in the rule in firing state.
	//  "inactive": no alert in the rule in firing or pending state.
	State string `json:"state"`
	Name  string `json:"name"`
	// Query represents Rule's `expression` field
	Query string `json:"query"`
	// Duration represents Rule's `for` field
	Duration float64 `json:"duration"`
	// Alert will continue firing for this long even when the alerting expression no longer has results.
	KeepFiringFor float64           `json:"keep_firing_for"`
	Labels        map[string]string `json:"labels,omitempty"`
	Annotations   map[string]string `json:"annotations,omitempty"`
	// LastError contains the error faced while executing the rule.
	LastError string `json:"lastError"`
	// EvaluationTime is the time taken to completely evaluate the rule in float seconds.
	EvaluationTime float64 `json:"evaluationTime"`
	// LastEvaluation is the timestamp of the last time the rule was executed
	LastEvaluation time.Time `json:"lastEvaluation"`
	// Alerts  is the list of all the alerts in this rule that are currently pending or firing
	Alerts []*apiAlert `json:"alerts,omitempty"`
	// Health is the health of rule evaluation.
	// It MUST be one of "ok", "err", "unknown"
	Health string `json:"health"`
	// Type of the rule: recording or alerting
	Type string `json:"type"`

	// Additional fields

	// DatasourceType of the rule: prometheus or graphite
	DatasourceType string `json:"datasourceType"`
	// LastSamples stores the amount of data samples received on last evaluation
	LastSamples int `json:"lastSamples"`
	// LastSeriesFetched stores the amount of time series fetched by datasource
	// during the last evaluation
	LastSeriesFetched *int `json:"lastSeriesFetched,omitempty"`

	// ID is a unique Alert's ID within a group
	ID string `json:"id"`
	// GroupID is an unique Group's ID
	GroupID string `json:"group_id"`
	// GroupName is Group name rule belong to
	GroupName string `json:"group_name"`
	// File is file name where rule is defined
	File string `json:"file"`
	// Debug shows whether debug mode is enabled
	Debug bool `json:"debug"`

	// MaxUpdates is the max number of recorded ruleStateEntry objects
	MaxUpdates int `json:"max_updates_entries"`
	// Updates contains the ordered list of recorded ruleStateEntry objects
	Updates []rule.StateEntry `json:"-"`
}

// apiRuleWithUpdates represents apiRule but with extra fields for marshalling
type apiRuleWithUpdates struct {
	apiRule
	// Updates contains the ordered list of recorded ruleStateEntry objects
	StateUpdates []rule.StateEntry `json:"updates,omitempty"`
}

// APILink returns a link to the rule's JSON representation.
func (ar apiRule) APILink() string {
	return fmt.Sprintf("api/v1/rule?%s=%s&%s=%s",
		paramGroupID, ar.GroupID, paramRuleID, ar.ID)
}

// WebLink returns a link to the alert which can be used in UI.
func (ar apiRule) WebLink() string {
	return fmt.Sprintf("rule?%s=%s&%s=%s",
		paramGroupID, ar.GroupID, paramRuleID, ar.ID)
}

func ruleToAPI(r interface{}) apiRule {
	if ar, ok := r.(*rule.AlertingRule); ok {
		return alertingToAPI(ar)
	}
	if rr, ok := r.(*rule.RecordingRule); ok {
		return recordingToAPI(rr)
	}
	return apiRule{}
}

const (
	ruleTypeRecording = "recording"
	ruleTypeAlerting  = "alerting"
)

func recordingToAPI(rr *rule.RecordingRule) apiRule {
	lastState := rule.GetLastEntry(rr)
	r := apiRule{
		Type:              ruleTypeRecording,
		DatasourceType:    rr.Type.String(),
		Name:              rr.Name,
		Query:             rr.Expr,
		Labels:            rr.Labels,
		LastEvaluation:    lastState.Time,
		EvaluationTime:    lastState.Duration.Seconds(),
		Health:            "ok",
		LastSamples:       lastState.Samples,
		LastSeriesFetched: lastState.SeriesFetched,
		MaxUpdates:        rule.GetRuleStateSize(rr),
		Updates:           rule.GetAllRuleState(rr),

		// encode as strings to avoid rounding
		ID:      fmt.Sprintf("%d", rr.ID()),
		GroupID: fmt.Sprintf("%d", rr.GroupID),
	}
	if lastState.Err != nil {
		r.LastError = lastState.Err.Error()
		r.Health = "err"
	}
	return r
}

// alertingToAPI returns Rule representation in form of apiRule
func alertingToAPI(ar *rule.AlertingRule) apiRule {
	lastState := rule.GetLastEntry(ar)
	r := apiRule{
		Type:              ruleTypeAlerting,
		DatasourceType:    ar.Type.String(),
		Name:              ar.Name,
		Query:             ar.Expr,
		Duration:          ar.For.Seconds(),
		KeepFiringFor:     ar.KeepFiringFor.Seconds(),
		Labels:            ar.Labels,
		Annotations:       ar.Annotations,
		LastEvaluation:    lastState.Time,
		EvaluationTime:    lastState.Duration.Seconds(),
		Health:            "ok",
		State:             "inactive",
		Alerts:            ruleToAPIAlert(ar),
		LastSamples:       lastState.Samples,
		LastSeriesFetched: lastState.SeriesFetched,
		MaxUpdates:        rule.GetRuleStateSize(ar),
		Updates:           rule.GetAllRuleState(ar),
		Debug:             ar.Debug,

		// encode as strings to avoid rounding in JSON
		ID:        fmt.Sprintf("%d", ar.ID()),
		GroupID:   fmt.Sprintf("%d", ar.GroupID),
		GroupName: ar.GroupName,
		File:      ar.File,
	}
	if lastState.Err != nil {
		r.LastError = lastState.Err.Error()
		r.Health = "err"
	}
	// satisfy apiRule.State logic
	if len(r.Alerts) > 0 {
		r.State = notifier.StatePending.String()
		stateFiring := notifier.StateFiring.String()
		for _, a := range r.Alerts {
			if a.State == stateFiring {
				r.State = stateFiring
				break
			}
		}
	}
	return r
}

// ruleToAPIAlert generates list of apiAlert objects from existing alerts
func ruleToAPIAlert(ar *rule.AlertingRule) []*apiAlert {
	var alerts []*apiAlert
	for _, a := range ar.GetAlerts() {
		if a.State == notifier.StateInactive {
			continue
		}
		alerts = append(alerts, newAlertAPI(ar, a))
	}
	return alerts
}

// alertToAPI generates apiAlert object from alert by its id(hash)
func alertToAPI(ar *rule.AlertingRule, id uint64) *apiAlert {
	a := ar.GetAlert(id)
	if a == nil {
		return nil
	}
	return newAlertAPI(ar, a)
}

// NewAlertAPI creates apiAlert for notifier.Alert
func newAlertAPI(ar *rule.AlertingRule, a *notifier.Alert) *apiAlert {
	aa := &apiAlert{
		// encode as strings to avoid rounding
		ID:      fmt.Sprintf("%d", a.ID),
		GroupID: fmt.Sprintf("%d", a.GroupID),
		RuleID:  fmt.Sprintf("%d", ar.RuleID),

		Name:        a.Name,
		Expression:  ar.Expr,
		Labels:      a.Labels,
		Annotations: a.Annotations,
		State:       a.State.String(),
		ActiveAt:    a.ActiveAt,
		Restored:    a.Restored,
		Value:       strconv.FormatFloat(a.Value, 'f', -1, 32),
	}
	if alertURLGeneratorFn != nil {
		aa.SourceLink = alertURLGeneratorFn(*a)
	}
	if a.State == notifier.StateFiring && !a.KeepFiringSince.IsZero() {
		aa.Stabilizing = true
	}
	return aa
}

func groupToAPI(g *rule.Group) apiGroup {
	g = g.DeepCopy()
	ag := apiGroup{
		// encode as string to avoid rounding
		ID: fmt.Sprintf("%d", g.ID()),

		Name:            g.Name,
		Type:            g.Type.String(),
		File:            g.File,
		Interval:        g.Interval.Seconds(),
		LastEvaluation:  g.LastEvaluation,
		Concurrency:     g.Concurrency,
		Params:          urlValuesToStrings(g.Params),
		Headers:         headersToStrings(g.Headers),
		NotifierHeaders: headersToStrings(g.NotifierHeaders),

		Labels: g.Labels,
	}
	if g.EvalOffset != nil {
		ag.EvalOffset = g.EvalOffset.Seconds()
	}
	if g.EvalDelay != nil {
		ag.EvalDelay = g.EvalDelay.Seconds()
	}
	ag.Rules = make([]apiRule, 0)
	for _, r := range g.Rules {
		ag.Rules = append(ag.Rules, ruleToAPI(r))
	}
	return ag
}

func urlValuesToStrings(values url.Values) []string {
	if len(values) < 1 {
		return nil
	}

	keys := make([]string, 0, len(values))
	for k := range values {
		keys = append(keys, k)
	}
	sort.Strings(keys)

	var res []string
	for _, k := range keys {
		params := values[k]
		for _, v := range params {
			res = append(res, fmt.Sprintf("%s=%s", k, v))
		}
	}
	return res
}

func headersToStrings(headers map[string]string) []string {
	if len(headers) < 1 {
		return nil
	}

	keys := make([]string, 0, len(headers))
	for k := range headers {
		keys = append(keys, k)
	}
	sort.Strings(keys)

	var res []string
	for _, k := range keys {
		v := headers[k]
		res = append(res, fmt.Sprintf("%s: %s", k, v))
	}

	return res
}<|MERGE_RESOLUTION|>--- conflicted
+++ resolved
@@ -94,20 +94,17 @@
 	NotifierHeaders []string `json:"notifier_headers,omitempty"`
 	// Labels is a set of label value pairs, that will be added to every rule.
 	Labels map[string]string `json:"labels,omitempty"`
-<<<<<<< HEAD
-
-	AuthToken *APIAuthToken `json:"auth_token"`
-}
-
-type APIAuthToken struct {
-	AccountID uint32 `json:"account_id"`
-	ProjectID uint32 `json:"project_id"`
-=======
 	// EvalOffset Group will be evaluated at the exact time offset on the range of [0...evaluationInterval]
 	EvalOffset float64 `json:"eval_offset,omitempty"`
 	// EvalDelay will adjust the `time` parameter of rule evaluation requests to compensate intentional query delay from datasource.
 	EvalDelay float64 `json:"eval_delay,omitempty"`
->>>>>>> 8f6063db
+
+	AuthToken *APIAuthToken `json:"auth_token"`
+}
+
+type APIAuthToken struct {
+	AccountID uint32 `json:"account_id"`
+	ProjectID uint32 `json:"project_id"`
 }
 
 // groupAlerts represents a group of alerts for WEB view
